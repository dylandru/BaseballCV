name: Discord PR Notification

on:
  pull_request:
    types: [closed]
<<<<<<< HEAD
    
  workflow_dispatch:
    inputs:
      pr_number:
        description: 'Pull Request number to notify about'
        required: true
        type: string
=======
  workflow_dispatch:

>>>>>>> 89afd24a
jobs:
  discord_notification:
    if: github.event.pull_request.merged == true
    runs-on: ubuntu-latest
    steps:
      - name: Discord notification
        env:
          DISCORD_WEBHOOK: ${{ secrets.PR_DISCORD_WEBHOOK }}
        uses: Ilshidur/action-discord@master
        with:
            args: |
              **New PR Merged - #${{ github.event.pull_request.number }}**
              ${{ github.event.pull_request.title }}

              Created by: ${{ github.event.pull_request.user.login }}
              Merged by: ${{ github.event.pull_request.merged_by.login }}

              **Description:**
              ${{ github.event.pull_request.body }}

              ${{ github.event.pull_request.html_url }}<|MERGE_RESOLUTION|>--- conflicted
+++ resolved
@@ -3,7 +3,6 @@
 on:
   pull_request:
     types: [closed]
-<<<<<<< HEAD
     
   workflow_dispatch:
     inputs:
@@ -11,10 +10,7 @@
         description: 'Pull Request number to notify about'
         required: true
         type: string
-=======
-  workflow_dispatch:
 
->>>>>>> 89afd24a
 jobs:
   discord_notification:
     if: github.event.pull_request.merged == true
