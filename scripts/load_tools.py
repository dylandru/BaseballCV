import requests
import os
from tqdm import tqdm
import zipfile
import io
from typing import Optional, Union
import shutil

class LoadTools:
    """
    Class dedicated to downloading / loading models and datasets from either the BallDataLab API or specified text files.

    Attributes:
        session (requests.Session): Session object for making requests.
        chunk_size (int): Size of chunks to use when downloading files.
        BDL_MODEL_API (str): Base URL for the BallDataLab model API.
        BDL_DATASET_API (str): Base URL for the BallDataLab dataset API.

    Methods:
        load_model(model_alias: str, model_type: str = 'YOLO', use_bdl_api: Optional[bool] = True) -> str:
            Loads a given baseball computer vision model into the repository.
        load_dataset(dataset_alias: str, use_bdl_api: Optional[bool] = True) -> str:
            Loads a zipped dataset and extracts it to a folder.
        _download_files(url: str, dest: Union[str, os.PathLike], is_dataset: bool = False) -> None:
            Protected method to handle model and dataset downloads.
        _get_url(alias: str, txt_path: str, use_bdl_api: bool, api_endpoint: str) -> str:
            Protected method to obtain the download URL from the BDL API or a text file.
    """

    def __init__(self):
        self.session = requests.Session()
        self.chunk_size = 1024
        self.BDL_MODEL_API = "https://balldatalab.com/api/models/"
        self.BDL_DATASET_API = "https://balldatalab.com/api/datasets/"
        self.yolo_model_aliases = {
            'phc_detector': 'models/YOLO/pitcher_hitter_catcher_detector/model_weights/pitcher_hitter_catcher_detector_v4.txt',
            'bat_tracking': 'models/YOLO/bat_tracking/model_weights/bat_tracking.txt',
            'ball_tracking': 'models/YOLO/ball_tracking/model_weights/ball_tracking.txt',
            'glove_tracking': 'models/YOLO/glove_tracking/model_weights/glove_tracking.txt',
            'ball_trackingv4': 'models/YOLO/ball_tracking/model_weights/ball_trackingv4.txt'
        }
        self.florence_model_aliases = {
<<<<<<< HEAD
            'ball_tracking': 'models/FLORENCE2/ball_tracking/model_weights/florence_ball_tracking.txt'
=======
            'florence_ball_tracking': 'models/FLORENCE2/ball_tracking/model_weights/florence_ball_tracking.txt'
>>>>>>> 841cac8d
        }
        self.dataset_aliases = {
            'okd_nokd': 'datasets/yolo/OKD_NOKD.txt',
            'baseball_rubber_home_glove': 'datasets/yolo/baseball_rubber_home_glove.txt',
            'baseball_rubber_home': 'datasets/yolo/baseball_rubber_home.txt',
            'broadcast_10k_frames': 'datasets/raw_photos/broadcast_10k_frames.txt',
            'broadcast_15k_frames': 'datasets/raw_photos/broadcast_15k_frames.txt',
            'baseball_rubber_home_COCO': 'datasets/COCO/baseball_rubber_home_COCO.txt',
            'baseball_rubber_home_glove_COCO': 'datasets/COCO/baseball_rubber_home_glove_COCO.txt',
            'baseball': 'datasets/yolo/baseball.txt'
        }

    def _download_files(self, url: str, dest: Union[str, os.PathLike], is_folder: bool = False, is_labeled: bool = False) -> None:
        response = self.session.get(url, stream=True)
        if response.status_code == 200:
            total_size = int(response.headers.get('content-length', 0))
            progress_bar = tqdm(total=total_size, unit='iB', unit_scale=True, desc=f"Downloading {os.path.basename(dest)}")
            
            if is_folder: 
                content = io.BytesIO()
                for data in response.iter_content(chunk_size=self.chunk_size):
                    size = content.write(data)
                    progress_bar.update(size)
                
                progress_bar.close()

                with zipfile.ZipFile(content) as zip_ref:
                    for file in zip_ref.namelist():
                        if not file.startswith('__MACOSX') and not file.startswith('._'):
                            if is_labeled:
                                zip_ref.extract(file, dest)
                            else:
                                if '/' in file:
                                    filename = file.split('/')[-1]
                                    if filename:
                                        with zip_ref.open(file) as source, open(os.path.join(dest, filename), 'wb') as target:
                                            shutil.copyfileobj(source, target)
                                else:
                                    zip_ref.extract(file, dest)
                
                if not is_labeled:
                    for root, dirs, files in os.walk(dest, topdown=False):
                        for dir in dirs:
                            dir_path = os.path.join(root, dir)
                            if not os.listdir(dir_path):
                                os.rmdir(dir_path)
                
                print(f"Dataset downloaded and extracted to {dest}")
            else:
                with open(dest, 'wb') as file:
                    for data in response.iter_content(chunk_size=self.chunk_size):
                        size = file.write(data)
                        progress_bar.update(size)
                
                progress_bar.close()
                print(f"Model downloaded to {dest}")
        else:
            print(f"Download failed. STATUS: {response.status_code}")

    def _get_url(self, alias: str, txt_path: str, use_bdl_api: bool, api_endpoint: str) -> str:
        if use_bdl_api:
            return f"{api_endpoint}{alias}"
        else:
            with open(txt_path, 'r') as file:
                return file.read().strip()

    def load_model(self, model_alias: str, model_type: str = 'YOLO', use_bdl_api: Optional[bool] = True, model_txt_path: Optional[str] = None) -> str:
        '''
        Loads a given baseball computer vision model into the repository.

        Args:
            model_alias (str): Alias of the model to load.
            model_type (str): The type of the model to utilize. Defaults to YOLO.
            use_bdl_api (Optional[bool]): Whether to use the BallDataLab API.
            model_txt_path (Optional[str]): Path to .txt file containing download link to model weights. 
                                            Only used if use_bdl_api is specified as False.

        Returns:
            model_weights_path (str):  Path to where the model weights are saved within the repo.
        '''
        if model_type == 'YOLO':
            model_txt_path = self.yolo_model_aliases.get(model_alias) if use_bdl_api else model_txt_path
        elif model_type == 'FLORENCE2':
            model_txt_path = self.florence_model_aliases.get(model_alias) if use_bdl_api else model_txt_path
        else:
            raise ValueError(f"Invalid model type: {model_type}")
        
        if not model_txt_path:
            raise ValueError(f"Invalid alias: {model_alias}")

        base_dir = os.path.dirname(model_txt_path)
        base_name = os.path.splitext(os.path.basename(model_txt_path))[0]

        if model_type == 'YOLO':
            model_weights_path = f"{base_dir}/{base_name}.pt"
        else:
            model_weights_path = f"{base_dir}/{base_name}"
            os.makedirs(model_weights_path, exist_ok=True)

        if os.path.exists(model_weights_path):
            print(f"Model found at {model_weights_path}")
            return model_weights_path

        url = self._get_url(model_alias, model_txt_path, use_bdl_api, self.BDL_MODEL_API)
        self._download_files(url, model_weights_path, is_folder=(model_type=='FLORENCE2'))
        
        return model_weights_path

    def load_dataset(self, dataset_alias: str, use_bdl_api: Optional[bool] = True, file_txt_path: Optional[str] = None) -> str:
        '''
        Loads a zipped dataset and extracts it to a folder.

        Args:
            dataset_alias (str): Alias of the dataset to load that corresponds to a dataset folder to download
            use_bdl_api (Optional[bool]): Whether to use the BallDataLab API. Defaults to True.
            file_txt_path (Optional[str]): Path to .txt file containing download link to zip file containing dataset. 
                                           Only used if use_bdl_api is specified as False.

        Returns:
            dir_name (str): Path to the folder containing the dataset.
        '''
        txt_path = self.dataset_aliases.get(dataset_alias) if use_bdl_api else file_txt_path
        if not txt_path:
            raise ValueError(f"Invalid alias or missing path: {dataset_alias}")

        base = os.path.splitext(os.path.basename(txt_path))[0]
        dir_name = "unlabeled_" + base if 'raw_photos' in base or 'frames' in base or 'frames' in dataset_alias else base

        if os.path.exists(dir_name):
            print(f"Dataset found at {dir_name}")
            return dir_name

        url = self._get_url(dataset_alias, txt_path, use_bdl_api, self.BDL_DATASET_API)
        os.makedirs(dir_name, exist_ok=True)
        self._download_files(url, dir_name, is_folder=True)

        return dir_name<|MERGE_RESOLUTION|>--- conflicted
+++ resolved
@@ -40,11 +40,8 @@
             'ball_trackingv4': 'models/YOLO/ball_tracking/model_weights/ball_trackingv4.txt'
         }
         self.florence_model_aliases = {
-<<<<<<< HEAD
             'ball_tracking': 'models/FLORENCE2/ball_tracking/model_weights/florence_ball_tracking.txt'
-=======
             'florence_ball_tracking': 'models/FLORENCE2/ball_tracking/model_weights/florence_ball_tracking.txt'
->>>>>>> 841cac8d
         }
         self.dataset_aliases = {
             'okd_nokd': 'datasets/yolo/OKD_NOKD.txt',
